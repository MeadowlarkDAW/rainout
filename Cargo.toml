--- conflicted
+++ resolved
@@ -21,12 +21,8 @@
 serde-config = ["serde"]
 
 [workspace]
-<<<<<<< HEAD
-members = ["examples/settings_gui_demo"]
-=======
 members = [
 ]
->>>>>>> 1c5e63bb
 
 [dependencies]
 lazy_static = "1.4.0"
